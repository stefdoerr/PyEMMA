from __future__ import absolute_import
from __future__ import print_function
__author__ = 'noe'

import time
import numpy as np
from variational.estimators import moments

def genS(N):
    """ Generates sparsities given N (number of cols) """
    S = [10, 90, 100, 500, 900, 1000, 2000, 5000, 7500, 9000, 10000, 20000, 50000, 75000, 90000]  # non-zero
    return [s for s in S if s <= N]


def gendata(L, N, n_var=None, const=False):
    X = np.random.rand(L, N)  # random data
    if n_var is not None:
        if const:
            Xsparse = np.ones((L, N))
        else:
            Xsparse = np.zeros((L, N))
        Xsparse[:, :n_var] = X[:, :n_var]
        X = Xsparse
    return X


def reftime_momentsXX(X, remove_mean=False, nrep=3):
    # time for reference calculation
    t1 = time.time()
    for r in range(nrep):
        s_ref = X.sum(axis=0)  # computation of mean
        if remove_mean:
            X = X - s_ref/float(X.shape[0])
        C_XX_ref = np.dot(X.T, X)  # covariance matrix
    t2 = time.time()
    # return mean time
    return (t2-t1)/float(nrep)


def mytime_momentsXX(X, remove_mean=False, nrep=3):
    # time for reference calculation
    t1 = time.time()
    for r in range(nrep):
        w, s, C_XX = moments.moments_XX(X, remove_mean=remove_mean)
    t2 = time.time()
    # return mean time
    return (t2-t1)/float(nrep)


def reftime_momentsXXXY(X, Y, remove_mean=False, symmetrize=False, nrep=3):
    # time for reference calculation
    t1 = time.time()
    for r in range(nrep):
        sx = X.sum(axis=0)  # computation of mean
        sy = Y.sum(axis=0)  # computation of mean
        if symmetrize:
            sx = 0.5*(sx + sy)
            sy = sx
        if remove_mean:
            X = X - sx/float(X.shape[0])
            Y = Y - sy/float(Y.shape[0])
        if symmetrize:
            C_XX_ref = np.dot(X.T, X) + np.dot(Y.T, Y)
            C_XY = np.dot(X.T, Y)
            C_XY_ref = C_XY + C_XY.T
        else:
            C_XX_ref = np.dot(X.T, X)
            C_XY_ref = np.dot(X.T, Y)
    t2 = time.time()
    # return mean time
    return (t2-t1)/float(nrep)


def mytime_momentsXXXY(X, Y, remove_mean=False, symmetrize=False, nrep=3):
    # time for reference calculation
    t1 = time.time()
    for r in range(nrep):
        w, sx, sy, C_XX, C_XY = moments.moments_XXXY(X, Y, remove_mean=remove_mean, symmetrize=symmetrize)
    t2 = time.time()
    # return mean time
    return (t2-t1)/float(nrep)


def benchmark_moments(L=10000, N=10000, nrep=5, xy=False, remove_mean=False, symmetrize=False, const=False):
    #S = [10, 100, 1000]
    S = genS(N)

    # time for reference calculation
    X = gendata(L, N)
    if xy:
        Y = gendata(L, N)
        reftime = reftime_momentsXXXY(X, Y, remove_mean=remove_mean, symmetrize=symmetrize, nrep=nrep)
    else:
        reftime = reftime_momentsXX(X, remove_mean=remove_mean, nrep=nrep)

    # my time
    times = np.zeros(len(S))
    for k, s in enumerate(S):
        X = gendata(L, N, n_var=s, const=const)
        if xy:
            Y = gendata(L, N, n_var=s, const=const)
            times[k] = mytime_momentsXXXY(X, Y, remove_mean=remove_mean, symmetrize=symmetrize, nrep=nrep)
        else:
            times[k] = mytime_momentsXX(X, remove_mean=remove_mean, nrep=nrep)

    # assemble report
    rows = ['L, data points', 'N, dimensions', 'S, nonzeros', 'time trivial', 'time moments_XX', 'speed-up']
    table = np.zeros((6, len(S)))
    table[0, :] = L
    table[1, :] = N
    table[2, :] = S
    table[3, :] = reftime
    table[4, :] = times
    table[5, :] = reftime / times

    # print table
<<<<<<< HEAD
    if xy:
        fname = 'moments_XXXY'
    else:
        fname = 'moments_XX'
    print fname + '\tremove_mean = ' + str(remove_mean) + '\tsym = ' + str(symmetrize) + '\tconst = ' + str(const)
    print rows[0] + ('\t%i' * table.shape[1])%tuple(table[0])
    print rows[1] + ('\t%i' * table.shape[1])%tuple(table[1])
    print rows[2] + ('\t%i' * table.shape[1])%tuple(table[2])
    print rows[3] + ('\t%.3f' * table.shape[1])%tuple(table[3])
    print rows[4] + ('\t%.3f' * table.shape[1])%tuple(table[4])
    print rows[5] + ('\t%.3f' * table.shape[1])%tuple(table[5])
    print
=======
    print('moments_XX\tremove_mean = ' + str(remove_mean))
    print(rows[0] + ('\t%i' * table.shape[1])%tuple(table[0]))
    print(rows[1] + ('\t%i' * table.shape[1])%tuple(table[1]))
    print(rows[2] + ('\t%i' * table.shape[1])%tuple(table[2]))
    print(rows[3] + ('\t%.3f' * table.shape[1])%tuple(table[3]))
    print(rows[4] + ('\t%.3f' * table.shape[1])%tuple(table[4]))
    print(rows[5] + ('\t%.3f' * table.shape[1])%tuple(table[5]))
    print()
>>>>>>> 85577a92


def main():
    L = 10000
    N = 1000
    nrep = 5
    benchmark_moments(L=L, N=N, nrep=nrep, xy=False, remove_mean=False, symmetrize=False, const=False)
    benchmark_moments(L=L, N=N, nrep=nrep, xy=False, remove_mean=False, symmetrize=False, const=True)
    benchmark_moments(L=L, N=N, nrep=nrep, xy=False, remove_mean=True, symmetrize=False, const=False)
    benchmark_moments(L=L, N=N, nrep=nrep, xy=False, remove_mean=True, symmetrize=False, const=True)
    benchmark_moments(L=L, N=N, nrep=nrep, xy=True, remove_mean=False, symmetrize=False, const=False)
    benchmark_moments(L=L, N=N, nrep=nrep, xy=True, remove_mean=False, symmetrize=False, const=True)
    benchmark_moments(L=L, N=N, nrep=nrep, xy=True, remove_mean=False, symmetrize=True, const=False)
    benchmark_moments(L=L, N=N, nrep=nrep, xy=True, remove_mean=False, symmetrize=True, const=True)
    benchmark_moments(L=L, N=N, nrep=nrep, xy=True, remove_mean=True, symmetrize=False, const=False)
    benchmark_moments(L=L, N=N, nrep=nrep, xy=True, remove_mean=True, symmetrize=False, const=True)
    benchmark_moments(L=L, N=N, nrep=nrep, xy=True, remove_mean=True, symmetrize=True, const=False)
    benchmark_moments(L=L, N=N, nrep=nrep, xy=True, remove_mean=True, symmetrize=True, const=True)


if __name__ == "__main__":
    main()<|MERGE_RESOLUTION|>--- conflicted
+++ resolved
@@ -114,21 +114,11 @@
     table[5, :] = reftime / times
 
     # print table
-<<<<<<< HEAD
     if xy:
         fname = 'moments_XXXY'
     else:
         fname = 'moments_XX'
-    print fname + '\tremove_mean = ' + str(remove_mean) + '\tsym = ' + str(symmetrize) + '\tconst = ' + str(const)
-    print rows[0] + ('\t%i' * table.shape[1])%tuple(table[0])
-    print rows[1] + ('\t%i' * table.shape[1])%tuple(table[1])
-    print rows[2] + ('\t%i' * table.shape[1])%tuple(table[2])
-    print rows[3] + ('\t%.3f' * table.shape[1])%tuple(table[3])
-    print rows[4] + ('\t%.3f' * table.shape[1])%tuple(table[4])
-    print rows[5] + ('\t%.3f' * table.shape[1])%tuple(table[5])
-    print
-=======
-    print('moments_XX\tremove_mean = ' + str(remove_mean))
+    print(fname + '\tremove_mean = ' + str(remove_mean) + '\tsym = ' + str(symmetrize) + '\tconst = ' + str(const))
     print(rows[0] + ('\t%i' * table.shape[1])%tuple(table[0]))
     print(rows[1] + ('\t%i' * table.shape[1])%tuple(table[1]))
     print(rows[2] + ('\t%i' * table.shape[1])%tuple(table[2]))
@@ -136,7 +126,6 @@
     print(rows[4] + ('\t%.3f' * table.shape[1])%tuple(table[4]))
     print(rows[5] + ('\t%.3f' * table.shape[1])%tuple(table[5]))
     print()
->>>>>>> 85577a92
 
 
 def main():
