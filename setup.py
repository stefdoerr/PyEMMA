--- conflicted
+++ resolved
@@ -26,15 +26,12 @@
          '--package', 'stallone.mc',
          '--package', 'stallone.algebra',
          '--package', 'stallone.cluster',
-<<<<<<< HEAD
          '--package', 'java.lang',
          '--package', 'java.util',
-=======
          '--sequence', 'stallone.api.datasequence.IDataSequence', 'size:()I',
          'get:(I)Lstallone.api.doubles.IDoubleArray;',
          '--sequence', 'stallone.api.IDoubleArray', 'size:()I',
          'get:(I)jdouble;',
->>>>>>> 7d56b255
          '--include', stallone_whole_in_one_jar,
          #'--use_full_names', # does not work...
          '--python', 'stallone', # python module name
