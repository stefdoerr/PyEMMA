--- conflicted
+++ resolved
@@ -216,13 +216,8 @@
                       'mdtraj>=1.5.0',
                       'matplotlib',
                       'msmtools',
-<<<<<<< HEAD
                       'thermotools>=0.2.0',
-                      'bhmm<0.7',
-=======
-                      'thermotools>=0.1.14,<0.2',
                       'bhmm>=0.6,<0.7',
->>>>>>> 5c1b5ecb
                       'joblib>0.8.4',
                       'pyyaml',
                       'psutil>=3.1.1',
