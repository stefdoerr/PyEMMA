--- conflicted
+++ resolved
@@ -1152,11 +1152,7 @@
         warnings.warn("user provided mean for TICA is deprecated and its value is ignored.")
 
     res = TICA(lag, dim=dim, var_cutoff=var_cutoff, kinetic_map=kinetic_map,
-<<<<<<< HEAD
-               mean=mean, remove_mean=remove_mean, stride=stride)
-=======
-               mean=mean, remove_mean=remove_mean, skip=skip)
->>>>>>> 3e634731
+               mean=mean, remove_mean=remove_mean, skip=skip, stride=stride)
     return _param_stage(data, res, stride=stride)
 
 
@@ -1323,12 +1319,8 @@
     """
     from pyemma.coordinates.clustering.kmeans import KmeansClustering
     res = KmeansClustering(n_clusters=k, max_iter=max_iter, metric=metric, tolerance=tolerance,
-<<<<<<< HEAD
                            init_strategy=init_strategy, fixed_seed=fixed_seed, n_jobs=n_jobs,
-                           stride=stride)
-=======
-                           init_strategy=init_strategy, fixed_seed=fixed_seed, n_jobs=n_jobs, skip=skip)
->>>>>>> 3e634731
+                           stride=stride, skip=skip)
     return _param_stage(data, res, stride=stride, chunk_size=chunk_size)
 
 
@@ -1491,12 +1483,8 @@
     if dmin == -1:
         raise ValueError("provide a minimum distance for clustering, e.g. 2.0")
     from pyemma.coordinates.clustering.regspace import RegularSpaceClustering as _RegularSpaceClustering
-<<<<<<< HEAD
-    res = _RegularSpaceClustering(dmin, max_centers=max_centers, metric=metric, n_jobs=n_jobs, stride=stride)
-=======
     res = _RegularSpaceClustering(dmin, max_centers=max_centers, metric=metric,
                                   n_jobs=n_jobs, stride=stride, skip=skip)
->>>>>>> 3e634731
     return _param_stage(data, res, stride=stride, chunk_size=chunk_size)
 
 
@@ -1584,11 +1572,7 @@
         raise ValueError('You have to provide centers in form of a filename'
                          ' or NumPy array or a reader created by source function')
     from pyemma.coordinates.clustering.assign import AssignCenters
-<<<<<<< HEAD
-    res = AssignCenters(centers, metric=metric, n_jobs=n_jobs, stride=stride)
-=======
-    res = AssignCenters(centers, metric=metric, n_jobs=n_jobs, skip=skip)
->>>>>>> 3e634731
+    res = AssignCenters(centers, metric=metric, n_jobs=n_jobs, stride=stride, skip=skip)
 
     parametrized_stage = _param_stage(data, res, stride=stride, chunk_size=chunk_size)
     if return_dtrajs and data is not None:
