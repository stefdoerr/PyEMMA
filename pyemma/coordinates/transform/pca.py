# Copyright (c) 2015, 2014 Computational Molecular Biology Group, Free University
# Berlin, 14195 Berlin, Germany.
# All rights reserved.
#
# Redistribution and use in source and binary forms, with or without modification,
# are permitted provided that the following conditions are met:
#
#  * Redistributions of source code must retain the above copyright notice, this
# list of conditions and the following disclaimer.
#  * Redistributions in binary form must reproduce the above copyright notice,
# this list of conditions and the following disclaimer in the documentation and/or
# other materials provided with the distribution.
#
# THIS SOFTWARE IS PROVIDED BY THE COPYRIGHT HOLDERS AND CONTRIBUTORS ``AS IS''
# AND ANY EXPRESS OR IMPLIED WARRANTIES, INCLUDING, BUT NOT LIMITED TO, THE
# IMPLIED WARRANTIES OF MERCHANTABILITY AND FITNESS FOR A PARTICULAR PURPOSE ARE
# DISCLAIMED. IN NO EVENT SHALL THE COPYRIGHT HOLDER OR CONTRIBUTORS BE LIABLE FOR
# ANY DIRECT, INDIRECT, INCIDENTAL, SPECIAL, EXEMPLARY, OR CONSEQUENTIAL DAMAGES
# (INCLUDING, BUT NOT LIMITED TO, PROCUREMENT OF SUBSTITUTE GOODS OR SERVICES;
# LOSS OF USE, DATA, OR PROFITS; OR BUSINESS INTERRUPTION) HOWEVER CAUSED AND ON
# ANY THEORY OF LIABILITY, WHETHER IN CONTRACT, STRICT LIABILITY, OR TORT
# (INCLUDING NEGLIGENCE OR OTHERWISE) ARISING IN ANY WAY OUT OF THE USE OF THIS
# SOFTWARE, EVEN IF ADVISED OF THE POSSIBILITY OF SUCH DAMAGE.

__author__ = 'noe'

import numpy as np

from .transformer import Transformer

from pyemma.util.annotators import doc_inherit
from pyemma.util.progressbar import ProgressBar
from pyemma.util.progressbar.gui import show_progressbar

__all__ = ['PCA']


class PCA(Transformer):

    r""" Principal component analysis.

    Given a sequence of multivariate data :math:`X_t`,
    computes the mean-free covariance matrix.

    .. math:: C = (X - \mu)^T (X - \mu)

    and solves the eigenvalue problem

    .. math:: C r_i = \sigma_i r_i,

    where :math:`r_i` are the principal components and :math:`\sigma_i` are
    their respective variances.

    When used as a dimension reduction method, the input data is projected onto
    the dominant principal components.

    Parameters
    ----------
    output_dimension : int
        number of principal components to project onto

    """

    def __init__(self, output_dimension):
        super(PCA, self).__init__()
        self._output_dimension = output_dimension
        self._dot_prod_tmp = None
        self.Y = None
        self._N = 0

        self._custom_param_progress_handling = True
        self._progress_mean = None
        self._progress_cov = None

    @doc_inherit
    def describe(self):
        return "[PCA, output dimension = %i]" % self._output_dimension

    def dimension(self):
        r"""
        Returns the number of output dimensions.
<<<<<<< HEAD

        :return:
=======
>>>>>>> 54c14fa9
        """
        return self._output_dimension

    def _get_constant_memory(self):
        """Returns the constant memory requirements, in bytes."""
        # memory for mu, C, v, R
        dim = self.data_producer.dimension()

        cov_elements = dim ** 2
        mu_elements = dim

        v_elements = dim
        R_elements = cov_elements

        return 8 * (cov_elements + mu_elements + v_elements + R_elements)

    def _get_memory_per_frame(self):
        # memory for temporaries
        dim = self.data_producer.dimension()

        x_meanfree_elements = self.chunksize * dim

        dot_prod_elements = dim

        return 8 * (x_meanfree_elements + dot_prod_elements)

    @property
    def mean(self):
        return self.mu

    @property
    def covariance_matrix(self):
        return self.cov

    def _param_init(self):
        self._N = 0
        # create mean array and covariance matrix
        dim = self.data_producer.dimension()
        self._logger.info("Running PCA on %i dimensional input" % dim)
        assert dim > 0, "Incoming data of PCA has 0 dimension!"
        self.mu = np.zeros(dim)
        self.cov = np.zeros((dim, dim))

        # amount of chunks
        denom = self._n_chunks(self._param_with_stride)
        self._progress_mean = ProgressBar(denom, description="calculate mean")
        self._progress_cov = ProgressBar(denom, description="calculate covariances")

    def _param_add_data(self, X, itraj, t, first_chunk, last_chunk_in_traj,
                        last_chunk, ipass, Y=None, stride=1):
        r"""
        Chunk-based parametrization of PCA. Iterates through all data twice. In the first pass, the
        data means are estimated, in the second pass the covariance matrix is estimated.
        Finally, the eigenvalue problem is solved to determine the principal components.

        :param X:
            coordinates. axis 0: time, axes 1-..: coordinates
        :param itraj:
            index of the current trajectory
        :param t:
            time index of first frame within trajectory
        :param first_chunk:
            boolean. True if this is the first chunk globally.
        :param last_chunk_in_traj:
            boolean. True if this is the last chunk within the trajectory.
        :param last_chunk:
            boolean. True if this is the last chunk globally.
        :param ipass:
            number of pass through data
        :param Y:
            time-lagged data (if available)
        :return:
        """
        # pass 1: means
        if ipass == 0:
            if t == 0:
                self._logger.debug("start to calculate mean for traj nr %i" % itraj)
                self._sum_tmp = np.empty(X.shape[1])
            np.sum(X, axis=0, out=self._sum_tmp)
            self.mu += self._sum_tmp
            self._N += np.shape(X)[0]

            # counting chunks and log of eta
            self._progress_mean.numerator += 1
            show_progressbar(self._progress_mean)

            if last_chunk:
                self.mu /= self._N

        # pass 2: covariances
        if ipass == 1:
            if t == 0:
                self._logger.debug("start calculate covariance for traj nr %i" % itraj)
                self._dot_prod_tmp = np.empty_like(self.cov)
            Xm = X - self.mu
            np.dot(Xm.T, Xm, self._dot_prod_tmp)
            self.cov += self._dot_prod_tmp

            self._progress_cov.numerator += 1
            show_progressbar(self._progress_cov)

            if last_chunk:
                self.cov /= self._N - 1
                self._logger.debug("finished")
                return True  # finished!

        # by default, continue
        return False

    def _param_finish(self):
        (v, R) = np.linalg.eigh(self.cov)
        # sort
        I = np.argsort(v)[::-1]
        self.eigenvalues = v[I]
        self.eigenvectors = R[:, I]

    def _map_array(self, X):
        r"""
        Projects the data onto the dominant principal components.

        :param X: the input data
        :return: the projected data
        """
        X_meanfree = X - self.mu
        Y = np.dot(X_meanfree, self.eigenvectors[:, 0:self._output_dimension])
        return Y<|MERGE_RESOLUTION|>--- conflicted
+++ resolved
@@ -79,11 +79,6 @@
     def dimension(self):
         r"""
         Returns the number of output dimensions.
-<<<<<<< HEAD
-
-        :return:
-=======
->>>>>>> 54c14fa9
         """
         return self._output_dimension
 
